--- conflicted
+++ resolved
@@ -35,13 +35,8 @@
 authors = ["dhrone <dhrone@dhrone.xyz>"]
 
 [tool.poetry.dependencies]
-<<<<<<< HEAD
-python = "^3.9"
+python = ">=3.8.1, <4.0"
 pyyaml = "^6.0.1"
-=======
-python = ">=3.8.1,<3.11"
-pyyaml = "^5.3.1"
->>>>>>> 0a2cfbf8
 simple-pid = "^0.2.4"
 requests = "^2.25.1"
 pillow = "^10.3.0"
