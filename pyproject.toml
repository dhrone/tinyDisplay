[tool.coverage.run]
branch = true
#source = ['tinydisplay']
omit = ['setup.py', 'docs/*', '.tox/*']

[tool.black]
line-length = 79
include = '\.pyi?$'
exclude = '''
/(
    \.git
  | \.mypy_cache
  | \.tox
  | \.venv
  | _build
  | buck-out
  | build
  | dist
)/
'''

[tool.isort]
known_first_party = 'tinydisplay'
known_third_party = ["PIL", "flask", "pyattention", "pytest", "simple_pid", "yaml"]
multi_line_output = 3
lines_after_imports = 2
force_grid_wrap = 0
combine_as_imports = true
include_trailing_comma = true

[tool.poetry]
name = "tinyDisplay"
version = "0.1.0"
description = ""
authors = ["dhrone <dhrone@dhrone.xyz>"]

[tool.poetry.dependencies]
<<<<<<< HEAD
python = "^3.9"
=======
python = "^3.7"
>>>>>>> e7902156
pyyaml = "^5.3.1"
simple-pid = "^0.2.4"
requests = "^2.25.1"
<<<<<<< HEAD
pillow = "^10.3.0"
=======
lxml = "^4.6.3"
httpx = "^0.18.1"
beautifulsoup4 = "^4.9.3"
python-socketio = {version = "^4.6.1", extras = ["client"]}
aiohttp = "^3.7.4"
psutil = "^5.8.0"
netifaces = "^0.11.0"
freetype-py = "^2.2.0"
pyattention = "^0.1.1"
>>>>>>> e7902156

[tool.poetry.dev-dependencies]
pytest = "^6"
flake8 = "^3.8.2"
coverage = "^5.2.1"
pytest-cov = "^2.10.1"
tox = "^3.20.1"
isort = "^5.6.4"
pre-commit = "^2.9.3"
darglint = "^1.5.8"
rstcheck = "^3.3.1"
jupyter = "^1.0.0"
ipykernel = "^5.5.5"
Flask = "^2.0.1"
black = "^24.4"

[tool.pytest.ini_options]
minversion = 6.0
addopts = "-ra -v --cov=tinydisplay --cov-report term --cov-report html"
testpaths = [
  "tests"
]

[tool.tox]
legacy_tox_ini = """
[tox]
isolated_build = true
envlist = py{38},qa

[testenv]
whitelist_externals = poetry
commands =
    poetry install -vvv
    poetry run pytest

[testenv:doc]
commands =
  sphinx-build -W -b html -d {envtmpdir}/doctrees . {envtmpdir/html}
  poetry run
"""

[build-system]
requires = ["poetry>=0.12"]
build-backend = "poetry.masonry.api"<|MERGE_RESOLUTION|>--- conflicted
+++ resolved
@@ -35,27 +35,11 @@
 authors = ["dhrone <dhrone@dhrone.xyz>"]
 
 [tool.poetry.dependencies]
-<<<<<<< HEAD
 python = "^3.9"
-=======
-python = "^3.7"
->>>>>>> e7902156
 pyyaml = "^5.3.1"
 simple-pid = "^0.2.4"
 requests = "^2.25.1"
-<<<<<<< HEAD
 pillow = "^10.3.0"
-=======
-lxml = "^4.6.3"
-httpx = "^0.18.1"
-beautifulsoup4 = "^4.9.3"
-python-socketio = {version = "^4.6.1", extras = ["client"]}
-aiohttp = "^3.7.4"
-psutil = "^5.8.0"
-netifaces = "^0.11.0"
-freetype-py = "^2.2.0"
-pyattention = "^0.1.1"
->>>>>>> e7902156
 
 [tool.poetry.dev-dependencies]
 pytest = "^6"
